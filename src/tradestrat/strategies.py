from __future__ import annotations


import abc
import os

import numpy as np
import pandas as pd
from sklearn.ensemble import RandomForestRegressor
from sklearn.linear_model import LinearRegression

<<<<<<< HEAD

DATA_PATH = "tradestrat/data/sp500_prices.csv"

DATA_PATH = "/Users/lipe/Documents/Mestrado/3 Semester/Software Engineering/PROJECT/apc524-final-project/src/tradestrat/data/sp500_prices.csv"
=======
if os.getcwd()[-20:] == "apc524-final-project":
    DATA_PATH = os.path.join(os.getcwd(), "src/tradestrat/data/sp500_prices.csv")
else:
    DATA_PATH = os.path.join(
        os.path.relpath(os.path.dirname(__file__)), "data/sp500_prices.csv"
    )
>>>>>>> cd8506ce
DATA = pd.read_csv(DATA_PATH)


class Strategy(abc.ABC):
    def __init__(self, data: list[str] | dict[str, pd.DataFrame]) -> None:
        """
        Initialize Strategy class

        Args:
            data: list of tickers to be considered in universe (if you are only using price data) OR
                  dictionary of DataFrames, each containing dates along rows and tickers along columns,
                  with one DataFrame per value (e.g. data = {'price': ..., 'PE': ...})

        Return:
            None
        """

        if type(data) == list:
            if data == ["all"]:
                self.data = DATA.copy()
            else:
                self.data = DATA[data].copy()

            self.data["Date"] = pd.to_datetime(DATA["Date"])
            self.data.set_index("Date", inplace=True)
        elif type(data) == dict:
            self.data = data["price"]
            self.strategy_data = data
        else:
            raise TypeError(
                "data must either be a list of tickers or a dictionary of dataframes"
            )
        try:
            self.weights = self.get_weights()
        except:
            pass

    @abc.abstractmethod
    def get_weights(self) -> pd.DataFrame:
        """
        Get strategy weights over time

        Args:
            ...

        Return:
            DataFrame containing dates along rows and tickers along columns, with values being the strategy weights

        """

        ...


class Momentum(Strategy):

    """
    An asset's recent relative performance tends to continue in the near future.

    See Jegadeesh and Titman (1991) and Carhart (1997) for academic references.
    """

    def __init__(
        self,
        data: list[str] | dict[str, pd.DataFrame],
        lookback_period: int = 12,
        min_periods: int | None = None,
        skip_period: int = 0,
        perc: float = 0.1,
    ) -> None:
        """
        Initialize Strategy class

        Args:
            data: list of tickers to be considered in universe OR
                  dictionary of DataFrames, each containing dates along rows and tickers along columns,
                  with one DataFrame per value (e.g. data = {'price': ..., 'PE': ...})
            lookback_period: Number of months used to calculate returns of assets.
            min_periods: Minimal periods of data necessary for weights to be non-empty while calculating rolling
                         returns
            skip_period: Number of days that should be skipped for returns to start being calculated.
            perc: percentage of assets you would like to be long and short. It must be written in percentage form.
                  If 0.1 is the input, the strategy will buy the signal's highest 10% assets and short the signal's 10%
                  lowest 10% assets.

            Return:
                None
        """

        super().__init__(data)
        self.lookback_period = lookback_period
        self.min_periods = min_periods
        self.skip_period = skip_period
        self.perc = perc

        if self.min_periods == None:
            self.min_periods = (self.lookback_period-1)*21

        self.weights = self.get_weights()

        if len(self.data.columns) < 1/perc:
            raise ValueError("Given the percentage that was inputed you must provide a bigger number of stocks to have"
                             " at least one stock in each leg")

        if lookback_period < 1:
            raise ValueError("lookback period must be at least 1")

        if lookback_period > len(self.data):
            raise ValueError("lookback period is too large")

        if type(perc) != float:
            raise ValueError("perc needs to be a float")

        if perc <= 0:
            raise ValueError("perc should be bigger than zero")

        if perc >= 1:
            raise ValueError("perc should be smaller than 1")

        if min_periods < 0:
            raise ValueError("min_periods should be bigger than 0")

        if min_periods > lookback_period*21:
            raise ValueError("your min_periods cannot be bigger than you lookback period")

        if type(skip_period) != int:
            raise ValueError("skip_period should be an integer")

        if skip_period < 0:
            raise ValueError("skip_period should be higher than zero")

        if skip_period > len(self.data):
            raise ValueError("skip_period period is too large")


    def equal_weights_ls(self, portfolio: pd.DataFrame) -> pd.DataFrame:

        """
        Equally Weighted long and short Porfolios

        Args:
            portfolio: dataframe with equal positive values in assets you want to buy and equal negative
             in stocks you want to sell.

        Return:
            Dataframe of equally weighted long and short portfolios. Long positions sums to 100%, short positions
            sum to -100%

        """
        port_long = portfolio.where(portfolio > 0, 0)
        port_short = portfolio.where(portfolio < 0, 0)
        n_long = (port_long.fillna(0) != 0).astype(int).sum(axis=1)
        n_short = (port_short.fillna(0) != 0).astype(int).sum(axis=1)
        port_long = port_long.div(n_long, axis=0)
        port_short = port_short.div(n_short, axis=0)
        port_long[np.isnan(port_long)] = 0
        port_short[np.isnan(port_short)] = 0

        final_df = port_long + port_short
        return final_df

    def get_weights(self) -> pd.DataFrame:

        """
        Calculate desired weights of strategy

        Args:
            None

        Return:
            Calculate the desired weights of this strategy per day per asset. Each day is a row and each asset is a
            column

        """

        # Signal

        ret_data = np.log(self.data) - np.log(self.data.shift(1))

        lookback = (
            np.exp(
                ret_data.shift(self.skip_period)
                .rolling(21 * self.lookback_period)
                .sum()
            )
            - 1
        )
        rsd = np.exp(ret_data).rolling(21 * self.lookback_period).std()
        _signal = lookback / rsd

        # Weights
        final_ret = _signal.copy()
        rank = final_ret.rank(axis=1, pct=True)
        final_ret[:] = np.where(
            rank > (1 - self.perc ), 1, np.where(rank <= self.perc, -1, 0)
        )

        final_weights = self.equal_weights_ls(final_ret)
        n_middle_col = int(np.floor(len(final_weights.columns) / 2))
        middle_col = final_weights.columns[n_middle_col]
        final_weights.loc[
            final_weights[final_weights > 0].sum(axis=1) == 0, :middle_col
        ] = (1 / n_middle_col)
        final_weights.loc[
            final_weights[final_weights < 0].sum(axis=1) == 0, middle_col:
        ] = -1 / (len(final_weights.columns) - n_middle_col)

        return final_weights


class Value(Strategy):

    """Stocks with cheap fundamentals tend to outperform stocks with expensive fundamentals

    See Fama,French (1992,2012) and Asness,Moskowitz,Pedersen(2013) for academic references.
    """

    def __init__(
        self,
        data: dict[str, pd.DataFrame],
        signal_name: str ='P_E',
        perc: float = 0.1,
    ) -> None:

        """
        Initialize Strategy class

        Args:
             data: dictionary of DataFrames, each containing dates along rows and tickers along columns,
                  with one DataFrame per value (e.g. data = {'price': ..., 'PE': ...}). Must provide one dataframe with
                  prices and one dataframe with value signal.
             signal_name: Name of the signal being used. Must be the same as the name of data. Ex: "PE","EVEBITDA".
             perc: percentage of assets you would like to be long and short. It must be written in percentage form.
                   If 0.1 is the input, the strategy will buy the signal's highest 10% assets and short the signal's 10%
                   lowest 10% assets.

        Return:
            None
        """

        super().__init__(data)
        self.perc = perc
        self.signal_name = signal_name

        self.weights = self.get_weights()

        if type(perc) != float:
            raise ValueError("perc needs to be a float")

        if perc <= 0:
            raise ValueError("perc should be bigger than zero")

        if perc >= 1:
            raise ValueError("perc should be smaller than 1")

        if type(signal_name) != str:
            raise ValueError("signal_name must be a string")

    def equal_weights_ls(self, portfolio: pd.DataFrame) -> pd.DataFrame:

        """
        Equally Weighted long and short Porfolios

        Args:
            portfolio: dataframe with equal positive values in assets you want to buy and equal negative
             in stocks you want to sell.

        Return:
            Dataframe of equally weighted long and short portfolios. Long positions sums to 100%, short positions
            sum to -100%
        """

        port_long = portfolio.where(portfolio > 0, 0)
        port_short = portfolio.where(portfolio < 0, 0)
        n_long = (port_long.fillna(0) != 0).astype(int).sum(axis=1)
        n_short = (port_long.fillna(0) != 0).astype(int).sum(axis=1)
        port_long = port_long.div(n_long, axis=0)
        port_short = port_short.div(n_long, axis=0)
        port_long[np.isnan(port_long)] = 0
        port_short[np.isnan(port_short)] = 0

        final_df = port_long + port_short
        return final_df

    def get_weights(self) -> pd.DataFrame:

        """
        Calculate desired weights of strategy

        Args:
            None

        Return:
            Calculate the desired weights of this strategy per day per asset. Each day is a row and each asset is a
            column

        """

        # Signal
        try:
            _signal = self.strategy_data[self.signal_name]
        except:
            raise ValueError('Could not find signal_name in the dictonary provided' )

        # Weights
        final_ret = _signal.copy()
        rank = final_ret.rank(axis=1, pct=True)

        final_ret[:] = np.where(
            rank > (1 - self.perc / 100), -1, np.where(rank < self.perc / 100, 1, 0)
        )

        final_weights = self.equal_weights_ls(final_ret)

        n_middle_col = int(np.floor(len(final_weights.columns) / 2))
        middle_col = final_weights.columns[n_middle_col]
        final_weights.loc[
            final_weights[final_weights > 0].sum(axis=1) == 0, :middle_col
        ] = (1 / n_middle_col)
        final_weights.loc[
            final_weights[final_weights < 0].sum(axis=1) == 0, middle_col:
        ] = -1 / (len(final_weights.columns) - n_middle_col)

        return final_weights


class TrendFollowing(Strategy):
    """
    Stocks that performed poorly in the past tend to continue performing poorly and viceversa.

    See Moskowitz,Ooi,Pedersen (2012) for academic reference.
    """

    def __init__(
        self,
        data: list[str] | dict[str, pd.DataFrame],
        min_periods: int | None = None,
        skip_period: int = 0,
        wind: int = 6,
        risk_free: bool = False,
    ) -> None:

        """
        Initialize Strategy class

        Args:
            data: list of tickers to be considered in universe OR
                  dictionary of DataFrames, each containing dates along rows and tickers along columns,
                  with one DataFrame per value (e.g. data = {'price': ..., 'PE': ...})
            min_periods: Minimal periods of data necessary for weights to be non-empty while calculating rolling
                         returns
            skip_period: Number of days that should be skipped for returns to start being calculated.
            wind: Size of window (in months) used to determine an asset's performance

        Return:
            None
        """
        super().__init__(data)
        self.min_periods = min_periods
        self.skip_period = skip_period
        self.wind = wind
        self.risk_free = risk_free
        #
        if self.min_periods == None:
            self.min_periods = self.wind*21 - 20

        self.weights = self.get_weights()


        if self.min_periods < 0:
            raise ValueError("min_periods should be bigger than 0")

        if self.min_periods > wind*21:
            raise ValueError("your min_periods cannot be bigger than you lookback period")

        if type(skip_period) != int:
            raise ValueError("skip_period should be an integer")

        if type(risk_free) != bool:
            raise ValueError("risk_free should be an boolean")

        if wind < 0:
            raise ValueError("wind should be bigger than 0")

        if wind > len(self.data):
            raise ValueError("wind is too large")

        if type(wind) != int:
            raise ValueError("wind should be an integer")



    def get_weights(self) -> pd.DataFrame:
        """
        Calculate desired weights of strategy

        Args:
            None

        Return:
            Calculate the desired weights of this strategy per day per asset. Each day is a row and each asset is a
            column

        """
        ret_data = np.log(self.data) - np.log(self.data.shift(1))

        aux = self.skip_period
        lookback = (
            (ret_data + 1)
            .shift(aux)
            .rolling(self.wind*21, min_periods=self.min_periods)
            .apply(np.prod, raw=True)
        ) - 1

        vol = ret_data.rolling(self.wind*21, min_periods=self.min_periods).std()

        if self.risk_free == False:

            signal = lookback / vol

        else:
            rf = self.data["risk_free"]
            rf_lookback = (
                (rf + 1)
                .shift(aux)
                .rolling(self.wind*21, min_periods=self.min_periods)
                .prod()
            ) - 1
            lookback_adj = lookback.sub(rf_lookback, axis=0)
            signal = lookback_adj / vol

        neg = signal[signal < 0].div(signal[signal < 0].abs().sum(axis=1), axis=0)
        neg = neg.fillna(0)
        pos = signal[signal > 0].div(signal[signal > 0].abs().sum(axis=1), axis=0)
        pos = pos.fillna(0)

        final_weights = neg + pos

        n_middle_col = int(np.floor(len(final_weights.columns) / 2))
        middle_col = final_weights.columns[n_middle_col]
        final_weights.loc[
            final_weights[final_weights > 0].sum(axis=1) == 0, :middle_col
        ] = (1 / n_middle_col)
        final_weights.loc[
            final_weights[final_weights < 0].sum(axis=1) == 0, middle_col:
        ] = -1 / (len(final_weights.columns) - n_middle_col)

        return final_weights


class LO2MA(Strategy):
    """Trading strategy based on the moving averages of returns. Moving Average signals are very flexible and the
    version implemented here buys an asset when the short term average crosses above the long term moving average and
    vice versa.

    While the academic treatment of Moving averages is less theoretical than the other strategies here presented one
    can look at Brock et al. (1992) for an academic work on moving average trading rules.
    """

    def __init__(
        self,
        data: list[str] | dict[str, pd.DataFrame],
        MA_long_wind: int = 200,
        MA_short_wind: int = 42,
        min_periods: int | None = None,
        skip_period: int = 0,
    ) -> None:

        """
        Initialize Strategy class

        Args:
            data: list of tickers to be considered in universe OR
                  dictionary of DataFrames, each containing dates along rows and tickers along columns,
                  with one DataFrame per value (e.g. data = {'price': ..., 'PE': ...})
            MA_long_wind: number of days to calculate the long Moving Average. Must be bigger than MA_short_wind
            MA_short_wind: number of days to calculate the short Moving Average.
            min_periods: Minimal periods of data necessary for weights to be non-empty while calculating rolling
                         returns
            skip_period: Number of days that should be skipped for returns to start being calculated.

        Return:
            None
        """

        super().__init__(data)
        self.MA_long_wind = MA_long_wind
        self.MA_short_wind = MA_short_wind
        self.min_periods = min_periods
        self.skip_period = skip_period

        if self.min_periods == None:
            self.min_periods = np.floor(np.min([MA_short_wind, MA_long_wind]) / 2)

        if MA_long_wind < MA_short_wind:
            raise ValueError("MA_long_wind must be bigger than MA_short_wind")

        if type(MA_long_wind) != int:
            raise ValueError("MA_long_wind must be an integer")

        if type(MA_short_wind) != int:
            raise ValueError("MA_short_wind must be an integer")

        if MA_long_wind > 0:
            raise ValueError("MA_long_wind must be bigger than zero")

        if MA_short_wind > 0:
            raise ValueError("MA_short_wind must be bigger than zero")

        if MA_long_wind > len(self.data):
            raise ValueError("MA_long_wind is too large")

        if type(skip_period) != int:
            raise ValueError("skip_period should be an integer")

        if skip_period < 0:
            raise ValueError("skip_period should be higher than zero")

        if skip_period > len(self.data):
            raise ValueError("skip_period period is too large")

        if min_periods < 0:
            raise ValueError("min_periods should be bigger than 0")

        if min_periods > lookback_period*21:
            raise ValueError("your min_periods cannot be bigger than you lookback period")


        self.weights = self.get_weights()


    def equal_weights_long(self, portfolio: pd.DataFrame) -> pd.DataFrame:

        """
        Equally Weighted long Porfolios

        Args:
            portfolio: dataframe with equal positive values in assets you want to buy.

        Return:
            Dataframe of equally weighted long portfolios. Long positions sums to 100%

        """

        n_long = (portfolio.fillna(0) != 0).astype(int).sum(axis=1)
        port_long = portfolio.div(n_long, axis=0)
        port_long[np.isnan(port_long)] = 0

        return port_long

    def get_weights(self) -> pd.DataFrame:
        """
        Calculate desired weights of strategy

        Args:
            None

        Return:
            Calculate the desired weights of this strategy per day per asset. Each day is a row and each asset is a
            column
        """

        ret_data = self.data["returns"]
        ret_MA_long = ret_data.rolling(
            window=self.MA_long_wind, min_periods=self.min_periods
        ).mean()
        ret_MA_short = ret_data.rolling(
            window=self.MA_short_wind, min_periods=self.min_periods
        ).mean()

        signal = np.where(ret_MA_short > ret_MA_long, 1.0, 0.0)
        final_weights = self.equal_weights_long(signal)
        n_middle_col = int(np.floor(len(final_weights.columns) / 2))
        middle_col = final_weights.columns[n_middle_col]
        final_weights.loc[
            final_weights[final_weights > 0].sum(axis=1) == 0, :middle_col
        ] = (1 / n_middle_col)
        final_weights.loc[
            final_weights[final_weights < 0].sum(axis=1) == 0, middle_col:
        ] = -1 / (len(final_weights.columns) - n_middle_col)

        return final_weights


<<<<<<< HEAD
class MLStrt(Strategy):
    def __init__(self, data: list[str] | dict[str, pd.DataFrame]) -> None:
        """
        Initialize MachineLearningMethod class
        Args:
            Data: list of tickers to be considered in universe OR
=======
class MachineLearningMethod(Strategy):
    def __init__(
        self,
        data: list[str] | dict[str, pd.DataFrame],
        model: str = "lr",
        lookahead: int = 1,
        max_lag: int = 10,
        n_long: int = 2,
        n_short: int = 2,
        rf_rate: float = 0.01,
    ) -> None:
        """
        Initialize MachineLearningMethod class
        Args:
            data: list of tickers to be considered in universe OR
>>>>>>> cd8506ce
                  dictionary of DataFrames, each containing dates along rows and tickers along columns,
                  with one DataFrame per value (e.g. data = {'price': ..., 'PE': ...})
            model: one of 'lr' or 'rf'. If 'lr', then linear regression is used, otherwise random forest regression
            lookahead: number of days ahead to predict return for [default 1]
            max_lag: number of lagged returns to use as features for predicting future daily return
            n_long: number of stocks to long
            n_short: number of stocks to short
            rf_rate: risk free rate
        Return:
            None
        """
        super().__init__(data)

        self.model = model
        self.lookahead = lookahead
        self.max_lag = max_lag
        self.n_long = n_long
        self.n_short = n_short
        self.rf_rate = rf_rate

        self.weights = self.get_weights()

    def predict_returns(
        self,
        model: str = "lr",
        lookahead: int = 1,
        max_lag: int = 10,
        daily: bool = True,
    ) -> pd.DataFrame:
        """
        Get predicted daily returns lookahead days into the future
        Args:
            model: one of 'lr' or 'rf'. If 'lr', then linear regression is used, otherwise random forest regression
            lookahead: number of days ahead to predict return for [default 1]
            max_lag: number of lagged returns to use as features for predicting future daily return
            daily: if True, return daily return, else return annual return [default True]
        Return:
            average predicted daily return over the test period for each stock
        """
        if model not in ["lr", "rf"]:
            raise ValueError("model must be one of: ['lr', 'rf']")

        if lookahead < 1:
            raise ValueError("lookahead must be at least 1")

        if lookahead > len(self.data):
            raise ValueError("lookahead is too large")

        if max_lag < 1:
            raise ValueError("max_lag must be at least 1")

        if max_lag > len(self.data):
            raise ValueError("max_lag is too large")

        if type(daily) != bool:
            raise TypeError("daily must be a Boolean")

        # get daily returns
        returns = self.data.pct_change(1)
        returns = returns.iloc[1:]
        stocks = self.data.columns

        # define training set size
        train_size = 0.7
        n = len(returns)
        n_train = int(n * train_size)

        # variables to store the return information
        avg_pred_returns = []

        for stock in stocks:
            # get features
            stock_data = returns[[stock]].copy()
            for i in range(max_lag):
                lag = i + 1
                stock_data[f"lag{lag}"] = stock_data[stock].shift(lag)

            stock_data["y"] = stock_data[stock].shift(-lookahead)

            # remove missing rows of data
            stock_data = stock_data[max_lag:]
            train_data = stock_data.iloc[:n_train]
            test_data = stock_data.iloc[n_train:]

            # separate dataset into training and testing
            X_train = train_data.drop(columns="y")
            y_train = train_data["y"]

            X_test = test_data.drop(columns="y")

            # build machine learning model
            if model == "lr":
                lr = LinearRegression(fit_intercept=True).fit(X_train, y_train)
                y_pred = lr.predict(X_test)

            else:
                rf = RandomForestRegressor().fit(X_train, y_train)
                y_pred = rf.predict(X_test)

            if not daily:
                y_pred = (1 + y_pred) ** 252 - 1

            # save this stock's average predicted return
            avg_pred_return = np.mean(y_pred)
            avg_pred_returns.append(avg_pred_return)

        predicted_returns = pd.DataFrame(
            {"stock": stocks, "pred_return": avg_pred_returns}
        )

        return predicted_returns

    def weight_norm_ls(self, portfolio: pd.DataFrame) -> pd.DataFrame:
        """
        Normalize weights to sum up to 1 in long leg and -1 in short leg

        Args:
            port: dataframe with weights ( each asset in a column and each date in a row).

        Return:
            Dataframe of normalized weights long and short portfolios. Long positions sums to 100%, short positions
            sum to -100%
        """

        port_long = portfolio.where(portfolio > 0, 0)
        port_short = portfolio.where(portfolio < 0, 0)
        sum_long = port_long.sum(axis=1)
        sum_short = abs(port_short.sum(axis=1))
        port_long = port_long.div(sum_long, axis=0)
        port_short = port_short.div(sum_short, axis=0)
        final_df = port_long + port_short
        return final_df

    def get_weights(self) -> pd.DataFrame:
        """
        Get strategy weights over time

        Args:
            None

        Return:
            DataFrame containing dates along rows and tickers along columns, with values being the strategy weights

        """

        if len(self.data.columns) < 5:
            raise ValueError("Need at least 5 stocks")

        # get predicted returns
        df = self.predict_returns(self.model, self.lookahead, self.max_lag, daily=False)

        # sort values based on predicted returns
        df_sorted = df.sort_values(by=["pred_return"])

        # subtract risk-free rate
        df_sorted["pred_return"] -= self.rf_rate

        # get stocks to long and short based on their relative predicted returns
        short_stocks = df_sorted.iloc[: self.n_short].copy()
        long_stocks = df_sorted.iloc[-self.n_long :].copy()

        # concatenate stocks of interest and normalize
        df_concat = pd.concat((short_stocks, long_stocks))
        df_concat["weight"] = df_concat["pred_return"] - df_concat["pred_return"].mean()

        # incorporate stocks that we do not want to long or short (set weight to 0)
        n_zeros = len(df) - self.n_long - self.n_short
        weights = np.concatenate(
            (
                np.array(df_concat["weight"].iloc[: self.n_short]),
                np.array(np.zeros(n_zeros)),
                np.array(df_concat["weight"].iloc[-self.n_long :]),
            )
        )

        # rearrange dataframe to have output in a form consistent with other strategies
        df_sorted["weight"] = weights
        df_sorted.drop(columns=["pred_return"], inplace=True)
        df_rotate = df_sorted.T
        df_rotate.columns = df_rotate.iloc[0]
        df_rotate.drop(["stock"], inplace=True)
        weights_df = pd.DataFrame(np.repeat(df_rotate.values, len(self.data), axis=0))
        weights_df.columns = df_rotate.columns
        weights_df.index = self.data.index
        weights_df = self.weight_norm_ls(weights_df)
        return weights_df<|MERGE_RESOLUTION|>--- conflicted
+++ resolved
@@ -1,5 +1,4 @@
 from __future__ import annotations
-
 
 import abc
 import os
@@ -9,19 +8,12 @@
 from sklearn.ensemble import RandomForestRegressor
 from sklearn.linear_model import LinearRegression
 
-<<<<<<< HEAD
-
-DATA_PATH = "tradestrat/data/sp500_prices.csv"
-
-DATA_PATH = "/Users/lipe/Documents/Mestrado/3 Semester/Software Engineering/PROJECT/apc524-final-project/src/tradestrat/data/sp500_prices.csv"
-=======
 if os.getcwd()[-20:] == "apc524-final-project":
     DATA_PATH = os.path.join(os.getcwd(), "src/tradestrat/data/sp500_prices.csv")
 else:
     DATA_PATH = os.path.join(
         os.path.relpath(os.path.dirname(__file__)), "data/sp500_prices.csv"
     )
->>>>>>> cd8506ce
 DATA = pd.read_csv(DATA_PATH)
 
 
@@ -383,7 +375,7 @@
         self.skip_period = skip_period
         self.wind = wind
         self.risk_free = risk_free
-        #
+
         if self.min_periods == None:
             self.min_periods = self.wind*21 - 20
 
@@ -551,7 +543,6 @@
 
         self.weights = self.get_weights()
 
-
     def equal_weights_long(self, portfolio: pd.DataFrame) -> pd.DataFrame:
 
         """
@@ -605,14 +596,8 @@
         return final_weights
 
 
-<<<<<<< HEAD
 class MLStrt(Strategy):
     def __init__(self, data: list[str] | dict[str, pd.DataFrame]) -> None:
-        """
-        Initialize MachineLearningMethod class
-        Args:
-            Data: list of tickers to be considered in universe OR
-=======
 class MachineLearningMethod(Strategy):
     def __init__(
         self,
@@ -628,7 +613,6 @@
         Initialize MachineLearningMethod class
         Args:
             data: list of tickers to be considered in universe OR
->>>>>>> cd8506ce
                   dictionary of DataFrames, each containing dates along rows and tickers along columns,
                   with one DataFrame per value (e.g. data = {'price': ..., 'PE': ...})
             model: one of 'lr' or 'rf'. If 'lr', then linear regression is used, otherwise random forest regression
