from __future__ import annotations

import abc

import numpy as np
import pandas as pd
from sklearn.ensemble import RandomForestRegressor
from sklearn.linear_model import LinearRegression

DATA = pd.read_csv("tradestrat/data/sp500_prices.csv")


class Strategy(abc.ABC):
    def __init__(self, data: list[str] | dict[str, pd.DataFrame]) -> None:
        """
        Initialize Strategy class

        Args:
            data: list of tickers to be considered in universe (if you are only using price data) OR
                  dictionary of DataFrames, each containing dates along rows and tickers along columns,
                  with one DataFrame per value (e.g. data = {'price': ..., 'PE': ...})

        Return:
            None
        """

        if type(data) == list:
            # TODO: CURRENTLY USING DUMMY DATA
            if data == ["all"]:
                self.data = DATA.copy()
            else:
                self.data = DATA[data].copy()

            self.data["Date"] = pd.to_datetime(DATA["Date"])
            self.data.set_index("Date", inplace=True)
            # TODO: raise errors
        elif type(data) == dict:
            self.data = data["price"]
            self.strategy_data = data
        else:
            raise TypeError(
                "data must either be a list of tickers or a dictionary of dataframes"
            )
        try:
            self.weights = self.get_weights()
        except:
            pass

    @abc.abstractmethod
    def get_weights(self) -> pd.DataFrame:
        """
        Get strategy weights over time

        Args:
            ...

        Return:
            DataFrame containing dates along rows and tickers along columns, with values being the strategy weights

        """

        ...


class Momentum(Strategy):

    """
    An asset's recent relative performance tends to continue in the near future.

    See Jegadeesh and Titman (1991) and Carhart (1997) for academic references.
    """

    def __init__(
        self,
        data: list[str] | dict[str, pd.DataFrame],
        lookback_period: int,
        min_periods: int | None,
        skip_period: int = 0,
        perc: float = 0.1,
    ) -> None:
<<<<<<< HEAD
        """
        Initialize Strategy class

        Args:
            data: list of tickers to be considered in universe OR
                  dictionary of DataFrames, each containing dates along rows and tickers along columns,
                  with one DataFrame per value (e.g. data = {'price': ..., 'PE': ...})
            lookback_period: Number of months used to calculate returns of assets.
            min_periods: Minimal periods of data necessary for weights to be non-empty while calculating rolling
                         returns
            skip_period: Number of days that should be skipped for returns to start being calculated.
            perc: percentage of assets you would like to be long and short. It must be written in percentage form.
                  If 0.1 is the input, the strategy will buy the signal's highest 10% assets and short the signal's 10%
                  lowest 10% assets.

            Return:
                None
        """

=======
>>>>>>> 7736e443
        super().__init__(data)
        self.lookback_period = lookback_period
        self.min_periods = min_periods
        self.skip_period = skip_period
        self.perc = perc

        if self.min_periods == None:
            self.min_periods = self.lookback_period - 1

        self.weights = self.get_weights()

    def equal_weights_ls(self, portfolio: pd.DataFrame) -> pd.DataFrame:
        """
        Equally Weighted long and short Porfolios

        Args:
            portfolio: dataframe with equal positive values in assets you want to buy and equal negative
             in stocks you want to sell.

        Return:
            Dataframe of equally weighted long and short portfolios. Long positions sums to 100%, short positions
            sum to -100%

        """

        port_long = portfolio.where(portfolio > 0, 0)
        port_short = portfolio.where(portfolio < 0, 0)
        n_long = (port_long.fillna(0) != 0).astype(int).sum(axis=1)
        n_short = (port_short.fillna(0) != 0).astype(int).sum(axis=1)
        port_long = port_long.div(n_long, axis=0)
        port_short = port_short.div(n_short, axis=0)
        port_long[np.isnan(port_long)] = 0
        port_short[np.isnan(port_short)] = 0

        final_df = port_long + port_short
        return final_df

    def get_weights(self) -> pd.DataFrame:
        """
        Calculate desired weights of strategy

        Args:
            None

        Return:
            Calculate the desired weights of this strategy per day per asset. Each day is a row and each asset is a
            column

        """
        # Signal
        try:
            ret_data = self.strategy_data["returns"]
        except:
            ret_data = np.log(self.data) - np.log(self.data.shift(1))

        lookback = (
            np.exp(
                ret_data.shift(self.skip_period)
                .rolling(21 * self.lookback_period)
                .sum()
            )
            - 1
        )
        rsd = np.exp(ret_data).rolling(21 * self.lookback_period).std()
        _signal = lookback / rsd

        # Weights
        final_ret = _signal.copy()
        rank = final_ret.rank(axis=1, pct=True)
        final_ret[:] = np.where(
            rank > (1 - self.perc / 100), 1, np.where(rank < self.perc / 100, -1, 0)
        )

        final_weights = self.equal_weights_ls(final_ret)
        n_middle_col = int(np.floor(len(final_weights.columns) / 2))
        middle_col = final_weights.columns[n_middle_col]
        final_weights.loc[
            final_weights[final_weights > 0].sum(axis=1) == 0, :middle_col
        ] = (1 / n_middle_col)
        final_weights.loc[
            final_weights[final_weights < 0].sum(axis=1) == 0, middle_col:
        ] = -1 / (len(final_weights.columns) - n_middle_col)

        return final_weights


class Value(Strategy):

    """Stocks with cheap fundamentals tend to outperform stocks with expensive fundamentals

    See Fama,French (1992,2012) and Asness,Moskowitz,Pedersen(2013) for academic references.
    """

    def __init__(
        self,
        data: list[str] | dict[str, pd.DataFrame],
        signal_name: str,
        perc: float,
    ) -> None:
<<<<<<< HEAD

        """
        Initialize Strategy class

        Args:
             data: list of tickers to be considered in universe OR
                  dictionary of DataFrames, each containing dates along rows and tickers along columns,
                  with one DataFrame per value (e.g. data = {'price': ..., 'PE': ...})
             signal_name: Name of the signal being used. Must be the same as the name of data. Ex: "PE","EVEBITDA".
             perc: percentage of assets you would like to be long and short. It must be written in percentage form.
                   If 0.1 is the input, the strategy will buy the signal's highest 10% assets and short the signal's 10%
                   lowest 10% assets.

        Return:
            None
        """

=======
>>>>>>> 7736e443
        super().__init__(data)
        self.perc = perc
        self.signal_name = signal_name

        self.weights = self.get_weights()

    def equal_weights_ls(self, portfolio: pd.DataFrame) -> pd.DataFrame:
        """
        Equally Weighted long and short Porfolios

        Args:
            portfolio: dataframe with equal positive values in assets you want to buy and equal negative
             in stocks you want to sell.

        Return:
            Dataframe of equally weighted long and short portfolios. Long positions sums to 100%, short positions
            sum to -100%
        """

        port_long = portfolio.where(portfolio > 0, 0)
        port_short = portfolio.where(portfolio < 0, 0)
        n_long = (port_long.fillna(0) != 0).astype(int).sum(axis=1)
        n_short = (port_long.fillna(0) != 0).astype(int).sum(axis=1)
        port_long = port_long.div(n_long, axis=0)
        port_short = port_short.div(n_long, axis=0)
        port_long[np.isnan(port_long)] = 0
        port_short[np.isnan(port_short)] = 0

        final_df = port_long + port_short
        return final_df

    def get_weights(self) -> pd.DataFrame:
        """
        Calculate desired weights of strategy

        Args:
            None

        Return:
            Calculate the desired weights of this strategy per day per asset. Each day is a row and each asset is a
            column

        """

        # Signal
        _signal = self.data[self.signal_name]

        # Weights
        final_ret = _signal.copy()
        rank = final_ret.rank(axis=1, pct=True)
        final_ret[:] = np.where(
            rank > (1 - self.perc / 100), -1, np.where(rank < self.perc / 100, 1, 0)
        )

        final_weights = self.equal_weights_ls(final_ret)

<<<<<<< HEAD
        n_middle_col = int(np.floor(len(final_weights.columns) / 2))
        middle_col = final_weights.columns[n_middle_col]
        final_weights.loc[
            final_weights[final_weights > 0].sum(axis=1) == 0, :middle_col
        ] = (1 / n_middle_col)
        final_weights.loc[
            final_weights[final_weights < 0].sum(axis=1) == 0, middle_col:
        ] = -1 / (len(final_weights.columns) - n_middle_col)

        return final_weights


class trend_following(Strategy):
    """
    Stocks that performed poorly in the past tend to continue performing poorly and viceversa.

    See Moskowitz,Ooi,Pedersen (2012) for academic reference.
    """

    def __init__(
        self,
        data: list[str] | dict[str, pd.DataFrame],
        lookback_period: int,
        min_periods: int | None,
        skip_period: int,
        wind: int,
        risk_free: bool = False,
    ) -> None:

        """
        Initialize Strategy class

        Args:
            data: list of tickers to be considered in universe OR
                  dictionary of DataFrames, each containing dates along rows and tickers along columns,
                  with one DataFrame per value (e.g. data = {'price': ..., 'PE': ...})
            lookback_period: Number of months used to calculate returns of assets.
            min_periods: Minimal periods of data necessary for weights to be non-empty while calculating rolling
                         returns
            skip_period: Number of days that should be skipped for returns to start being calculated.
            wind: Size of window (in months) used to determine an asset's performance
            perc: percentage of assets you would like to be long and short. It must be written in percentage form.
                  If 0.1 is the input, the strategy will buy the signal's highest 10% assets and short the signal's 10%
                  lowest 10% assets.

=======
        return final_weights


class MachineLearningMethod(Strategy):
    def __init__(self, data: list[str] | dict[str, pd.DataFrame]) -> None:
        """
        Initialize MachineLearningMethod class
        Args:
            list of tickers to be considered in universe OR
                  dictionary of DataFrames, each containing dates along rows and tickers along columns,
                  with one DataFrame per value (e.g. data = {'price': ..., 'PE': ...})
>>>>>>> 7736e443
        Return:
            None
        """
        super().__init__(data)
<<<<<<< HEAD
        self.lookback_period = lookback_period
        self.min_periods = min_periods
        self.skip_period = skip_period
        self.wind = wind
        self.risk_free = risk_free

        if self.min_periods == None:
            self.min_periods = self.wind - 20

        self.weights = self.get_weights()

    def get_weights(self) -> pd.DataFrame:
        """
        Calculate desired weights of strategy

        Args:
            None

        Return:
            Calculate the desired weights of this strategy per day per asset. Each day is a row and each asset is a
            column

        """
        ret_data = self.data["returns"]

        aux = self.skip_period
        lookback = (
            (ret_data + 1)
            .shift(aux)
            .rolling(self.wind, min_periods=self.min_periods)
            .prod()
        ) - 1

        vol = ret_data.rolling(self.wind, min_periods=self.min_periods).std()

        if self.risk_free == False:

            signal = lookback / vol

        else:
            rf = self.data["risk_free"]
            rf_lookback = (
                (rf + 1)
                .shift(aux)
                .rolling(self.wind, min_periods=self.min_periods)
                .prod()
            ) - 1
            lookback_adj = lookback.sub(rf_lookback, axis=0)
            signal = lookback_adj / vol

        neg = signal[signal < 0].div(signal[signal < 0].abs().sum(axis=1), axis=0)
        neg = neg.fillna(0)
        pos = signal[signal > 0].div(signal[signal > 0].abs().sum(axis=1), axis=0)
        pos = pos.fillna(0)

        final_weights = neg + pos

        n_middle_col = int(np.floor(len(final_weights.columns) / 2))
        middle_col = final_weights.columns[n_middle_col]
        final_weights.loc[
            final_weights[final_weights > 0].sum(axis=1) == 0, :middle_col
        ] = (1 / n_middle_col)
        final_weights.loc[
            final_weights[final_weights < 0].sum(axis=1) == 0, middle_col:
        ] = -1 / (len(final_weights.columns) - n_middle_col)

        return final_weights


class LO_2MA(Strategy):
    """Trading strategy based on the moving averages of returns. Moving Average signals are very flexible and the
    version implemented here buys an asset when the short term average crosses above the long term moving average and
    vice versa.

    While the academic treatment of Moving averages is less theoretical than the other strategies here presented one
    can look at Brock et al. (1992) for an academic work on moving average trading rules.
    """

    def __init__(
        self,
        data: list[str] | dict[str, pd.DataFrame],
        MA_long_wind: int,
        MA_short_wind: int,
        min_periods: int | None,
        skip_period: int = 0,
    ) -> None:

        """
        Initialize Strategy class

        Args:
            data: list of tickers to be considered in universe OR
                  dictionary of DataFrames, each containing dates along rows and tickers along columns,
                  with one DataFrame per value (e.g. data = {'price': ..., 'PE': ...})
            MA_long_wind: number of days to calculate the long Moving Average. Must be bigger than MA_short_wind
            MA_short_wind: number of days to calculate the short Moving Average.
            min_periods: Minimal periods of data necessary for weights to be non-empty while calculating rolling
                         returns
            skip_period: Number of days that should be skipped for returns to start being calculated.
            perc: percentage of assets you would like to be long and short. It must be written in percentage form.
                  If 0.1 is the input, the strategy will buy the signal's highest 10% assets and short the signal's 10%
                  lowest 10% assets.

        Return:
            None
        """

        super().__init__(data)
        self.MA_long_wind = MA_long_wind
        self.MA_short_wind = MA_short_wind
        self.min_periods = min_periods
        self.skip_period = skip_period

        if self.min_periods == None:
            self.min_periods = np.floor(np.min([MA_short_wind, MA_long_wind]) / 2)

        if MA_long_wind < MA_short_wind:
            raise ValueError("MA_long_wind must be bigger than MA_short_wind")

        self.weights = self.get_weights()

    def equal_weights_long(self, portfolio: pd.DataFrame) -> pd.DataFrame:

        """
        Equally Weighted long Porfolios

        Args:
            portfolio: dataframe with equal positive values in assets you want to buy.

        Return:
            Dataframe of equally weighted long portfolios. Long positions sums to 100%

        """

        n_long = (portfolio.fillna(0) != 0).astype(int).sum(axis=1)
        port_long = portfolio.div(n_long, axis=0)
        port_long[np.isnan(port_long)] = 0

        return port_long

    def get_weights(self) -> pd.DataFrame:
        """
        Calculate desired weights of strategy

        Args:
            None

        Return:
            Calculate the desired weights of this strategy per day per asset. Each day is a row and each asset is a
            column
        """

        ret_data = self.data["returns"]
        ret_MA_long = ret_data.rolling(
            window=self.MA_long_wind, min_periods=self.min_periods
        ).mean()
        ret_MA_short = ret_data.rolling(
            window=self.MA_short_wind, min_periods=self.min_periods
        ).mean()

        signal = np.where(ret_MA_short > ret_MA_long, 1.0, 0.0)
        final_weights = self.equal_weights_long(signal)
        n_middle_col = int(np.floor(len(final_weights.columns) / 2))
        middle_col = final_weights.columns[n_middle_col]
        final_weights.loc[
            final_weights[final_weights > 0].sum(axis=1) == 0, :middle_col
        ] = (1 / n_middle_col)
        final_weights.loc[
            final_weights[final_weights < 0].sum(axis=1) == 0, middle_col:
        ] = -1 / (len(final_weights.columns) - n_middle_col)

        return final_weights
=======

        self.weights = self.get_weights()

    def predict_returns(
        self,
        model: str = "lr",
        lookahead: int = 1,
        max_lag: int = 10,
        daily: bool = True,
    ) -> pd.DataFrame:
        """
        Get predicted daily returns lookahead days into the future
        Args:
            model: one of 'lr' or 'rf'. If 'lr', then linear regression is used, otherwise random forest regression
            lookahead: number of days ahead to predict return for [default 1]
            max_lag: number of lagged returns to use as features for predicting future daily return
            daily: if True, return daily return, else return annual return [default True]
        Return:
            average predicted daily return over the test period for each stock
        """
        if model not in ["lr", "rf"]:
            raise ValueError("model must be one of: ['lr', 'rf']")

        if lookahead < 1:
            raise ValueError("lookahead must be at least 1")

        if lookahead > len(self.data):
            raise ValueError("lookahead is too large")

        if max_lag < 1:
            raise ValueError("max_lag must be at least 1")

        if max_lag > len(self.data):
            raise ValueError("max_lag is too large")

        if type(daily) != bool:
            raise TypeError("daily must be a Boolean")

        # get daily returns
        returns = self.data.pct_change(1)
        returns = returns.iloc[1:]
        stocks = self.data.columns

        # define training set size
        train_size = 0.7
        n = len(returns)
        n_train = int(n * train_size)

        # variables to store the return information
        avg_pred_returns = []

        for stock in stocks:
            # get features
            stock_data = returns[[stock]].copy()
            for i in range(max_lag):
                lag = i + 1
                stock_data[f"lag{lag}"] = stock_data[stock].shift(lag)

            stock_data["y"] = stock_data[stock].shift(-lookahead)

            # remove missing rows of data
            stock_data = stock_data[max_lag:]
            train_data = stock_data.iloc[:n_train]
            test_data = stock_data.iloc[n_train:]

            # separate dataset into training and testing
            X_train = train_data.drop(columns="y")
            y_train = train_data["y"]

            X_test = test_data.drop(columns="y")

            # build machine learning model
            if model == "lr":
                lr = LinearRegression(fit_intercept=True).fit(X_train, y_train)
                y_pred = lr.predict(X_test)

            else:
                rf = RandomForestRegressor().fit(X_train, y_train)
                y_pred = rf.predict(X_test)

            if not daily:
                y_pred = (1 + y_pred) ** 252 - 1

            # save this stock's average predicted return
            avg_pred_return = np.mean(y_pred)
            avg_pred_returns.append(avg_pred_return)

        predicted_returns = pd.DataFrame(
            {"stock": stocks, "pred_return": avg_pred_returns}
        )

        return predicted_returns

    def get_weights(self) -> pd.DataFrame:
        """
        Get strategy weights over time

        Args:
            ...

        Return:
            DataFrame containing dates along rows and tickers along columns, with values being the strategy weights

        """
        ...
>>>>>>> 7736e443
<|MERGE_RESOLUTION|>--- conflicted
+++ resolved
@@ -7,7 +7,8 @@
 from sklearn.ensemble import RandomForestRegressor
 from sklearn.linear_model import LinearRegression
 
-DATA = pd.read_csv("tradestrat/data/sp500_prices.csv")
+DATA_PATH = "tradestrat/data/sp500_prices.csv"
+DATA = pd.read_csv(DATA_PATH)
 
 
 class Strategy(abc.ABC):
@@ -78,7 +79,6 @@
         skip_period: int = 0,
         perc: float = 0.1,
     ) -> None:
-<<<<<<< HEAD
         """
         Initialize Strategy class
 
@@ -98,8 +98,6 @@
                 None
         """
 
-=======
->>>>>>> 7736e443
         super().__init__(data)
         self.lookback_period = lookback_period
         self.min_periods = min_periods
@@ -112,6 +110,7 @@
         self.weights = self.get_weights()
 
     def equal_weights_ls(self, portfolio: pd.DataFrame) -> pd.DataFrame:
+
         """
         Equally Weighted long and short Porfolios
 
@@ -124,7 +123,6 @@
             sum to -100%
 
         """
-
         port_long = portfolio.where(portfolio > 0, 0)
         port_short = portfolio.where(portfolio < 0, 0)
         n_long = (port_long.fillna(0) != 0).astype(int).sum(axis=1)
@@ -138,6 +136,7 @@
         return final_df
 
     def get_weights(self) -> pd.DataFrame:
+
         """
         Calculate desired weights of strategy
 
@@ -199,7 +198,6 @@
         signal_name: str,
         perc: float,
     ) -> None:
-<<<<<<< HEAD
 
         """
         Initialize Strategy class
@@ -217,8 +215,6 @@
             None
         """
 
-=======
->>>>>>> 7736e443
         super().__init__(data)
         self.perc = perc
         self.signal_name = signal_name
@@ -226,6 +222,7 @@
         self.weights = self.get_weights()
 
     def equal_weights_ls(self, portfolio: pd.DataFrame) -> pd.DataFrame:
+
         """
         Equally Weighted long and short Porfolios
 
@@ -251,6 +248,7 @@
         return final_df
 
     def get_weights(self) -> pd.DataFrame:
+
         """
         Calculate desired weights of strategy
 
@@ -275,7 +273,6 @@
 
         final_weights = self.equal_weights_ls(final_ret)
 
-<<<<<<< HEAD
         n_middle_col = int(np.floor(len(final_weights.columns) / 2))
         middle_col = final_weights.columns[n_middle_col]
         final_weights.loc[
@@ -321,24 +318,10 @@
                   If 0.1 is the input, the strategy will buy the signal's highest 10% assets and short the signal's 10%
                   lowest 10% assets.
 
-=======
-        return final_weights
-
-
-class MachineLearningMethod(Strategy):
-    def __init__(self, data: list[str] | dict[str, pd.DataFrame]) -> None:
-        """
-        Initialize MachineLearningMethod class
-        Args:
-            list of tickers to be considered in universe OR
-                  dictionary of DataFrames, each containing dates along rows and tickers along columns,
-                  with one DataFrame per value (e.g. data = {'price': ..., 'PE': ...})
->>>>>>> 7736e443
         Return:
             None
         """
         super().__init__(data)
-<<<<<<< HEAD
         self.lookback_period = lookback_period
         self.min_periods = min_periods
         self.skip_period = skip_period
@@ -511,7 +494,19 @@
         ] = -1 / (len(final_weights.columns) - n_middle_col)
 
         return final_weights
-=======
+
+class MachineLearningMethod(Strategy):
+    def __init__(self, data: list[str] | dict[str, pd.DataFrame]) -> None:
+        """
+        Initialize MachineLearningMethod class
+        Args:
+            list of tickers to be considered in universe OR
+                  dictionary of DataFrames, each containing dates along rows and tickers along columns,
+                  with one DataFrame per value (e.g. data = {'price': ..., 'PE': ...})
+        Return:
+            None
+        """
+        super().__init__(data)
 
         self.weights = self.get_weights()
 
@@ -616,5 +611,4 @@
             DataFrame containing dates along rows and tickers along columns, with values being the strategy weights
 
         """
-        ...
->>>>>>> 7736e443
+        ...